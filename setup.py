--- conflicted
+++ resolved
@@ -13,15 +13,8 @@
 try:
     from Cython.Distutils import build_ext
     from Cython import __version__ as cython_version
-<<<<<<< HEAD
     if StrictVersion(cython_version) < StrictVersion("0.22.1"):
         raise ImportError("requires Cython>=0.22.1 not %s" % cython_version)
-=======
-    if StrictVersion(cython_version) < StrictVersion('0.22.1'):
-        warnings.warn('Your Cython appears to be an older version. You may '
-                      'need to upgrade Cython in order to build the peewee '
-                      'C extensions.')
->>>>>>> fd2a5c18
 except ImportError:
     cython_installed = False
 else:
