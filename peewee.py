#     (\
#     (  \  /(o)\     caw!
#     (   \/  ()/ /)
#      (   `;.))'".)
#       `(/////.-'
#    =====))=))===()
#      ///'
#     //
#    '
import datetime
import decimal
import logging
import operator
import re
import sys
import threading
import uuid
from collections import deque
from collections import namedtuple
from copy import deepcopy
from functools import wraps
from inspect import isclass

__all__ = [
    'BareField',
    'BigIntegerField',
    'BlobField',
    'BooleanField',
    'CharField',
    'Clause',
    'CompositeKey',
    'DatabaseError',
    'DataError',
    'DateField',
    'DateTimeField',
    'DecimalField',
    'DoesNotExist',
    'DoubleField',
    'DQ',
    'Field',
    'FloatField',
    'fn',
    'ForeignKeyField',
    'ImproperlyConfigured',
    'IntegerField',
    'IntegrityError',
    'InterfaceError',
    'InternalError',
    'JOIN_FULL',
    'JOIN_INNER',
    'JOIN_LEFT_OUTER',
    'Model',
    'MySQLDatabase',
    'NotSupportedError',
    'OperationalError',
    'Param',
    'PostgresqlDatabase',
    'prefetch',
    'PrimaryKeyField',
    'ProgrammingError',
    'Proxy',
    'R',
    'SqliteDatabase',
    'SQL',
    'TextField',
    'TimeField',
]

# All peewee-generated logs are logged to this namespace.
logger = logging.getLogger('peewee')

# Python 2/3 compatibility helpers. These helpers are used internally and are
# not exported.
def with_metaclass(meta, base=object):
    return meta("NewBase", (base,), {})

PY2 = sys.version_info[0] == 2
PY3 = sys.version_info[0] == 3
if PY3:
    import builtins
    from collections import Callable
    from functools import reduce
    callable = lambda c: isinstance(c, Callable)
    unicode_type = str
    string_type = bytes
    basestring = str
    print_ = getattr(builtins, 'print')
    binary_construct = lambda s: bytes(s.encode('raw_unicode_escape'))
    def reraise(tp, value, tb=None):
        if value.__traceback__ is not tb:
            raise value.with_traceback(tb)
        raise value
elif PY2:
    unicode_type = unicode
    string_type = basestring
    binary_construct = buffer
    def print_(s):
        sys.stdout.write(s)
        sys.stdout.write('\n')
    exec('def reraise(tp, value, tb=None): raise tp, value, tb')
else:
    raise RuntimeError('Unsupported python version.')

# By default, peewee supports Sqlite, MySQL and Postgresql.
import sqlite3
try:
    import psycopg2
    from psycopg2 import extensions as pg_extensions
except ImportError:
    psycopg2 = None
try:
    import MySQLdb as mysql  # prefer the C module.
except ImportError:
    try:
        import pymysql as mysql
    except ImportError:
        mysql = None

sqlite3.register_adapter(decimal.Decimal, str)
sqlite3.register_adapter(datetime.date, str)
sqlite3.register_adapter(datetime.time, str)

DATETIME_PARTS = ['year', 'month', 'day', 'hour', 'minute', 'second']
DATETIME_LOOKUPS = set(DATETIME_PARTS)

# Sqlite does not support the `date_part` SQL function, so we will define an
# implementation in python.
SQLITE_DATETIME_FORMATS = (
    '%Y-%m-%d %H:%M:%S',
    '%Y-%m-%d %H:%M:%S.%f',
    '%Y-%m-%d',
    '%H:%M:%S',
    '%H:%M:%S.%f',
    '%H:%M')

def _sqlite_date_part(lookup_type, datetime_string):
    assert lookup_type in DATETIME_LOOKUPS
    dt = format_date_time(datetime_string, SQLITE_DATETIME_FORMATS)
    return getattr(dt, lookup_type)

# Operators used in binary expressions.
OP_AND = 'and'
OP_OR = 'or'

OP_ADD = '+'
OP_SUB = '-'
OP_MUL = '*'
OP_DIV = '/'
OP_BIN_AND = '&'
OP_BIN_OR = '|'
OP_XOR = '^'
OP_MOD = '%'

OP_EQ = '='
OP_LT = '<'
OP_LTE = '<='
OP_GT = '>'
OP_GTE = '>='
OP_NE = '!='
OP_IN = 'in'
OP_IS = 'is'
OP_LIKE = 'like'
OP_ILIKE = 'ilike'
OP_BETWEEN = 'between'

# To support "django-style" double-underscore filters, create a mapping between
# operation name and operation code, e.g. "__eq" == OP_EQ.
DJANGO_MAP = {
    'eq': OP_EQ,
    'lt': OP_LT,
    'lte': OP_LTE,
    'gt': OP_GT,
    'gte': OP_GTE,
    'ne': OP_NE,
    'in': OP_IN,
    'is': OP_IS,
    'like': OP_LIKE,
    'ilike': OP_ILIKE,
}

JOIN_INNER = 'inner'
JOIN_LEFT_OUTER = 'left outer'
JOIN_FULL = 'full'

# Helper functions that are used in various parts of the codebase.
def merge_dict(source, overrides):
    merged = source.copy()
    merged.update(overrides)
    return merged

def returns_clone(func):
    """
    Method decorator that will "clone" the object before applying the given
    method.  This ensures that state is mutated in a more predictable fashion,
    and promotes the use of method-chaining.
    """
    def inner(self, *args, **kwargs):
        clone = self.clone()  # Assumes object implements `clone`.
        func(clone, *args, **kwargs)
        return clone
    inner.call_local = func  # Provide a way to call without cloning.
    return inner

def not_allowed(func):
    """
    Method decorator to indicate a method is not allowed to be called.  Will
    raise a `NotImplementedError`.
    """
    def inner(self, *args, **kwargs):
        raise NotImplementedError('%s is not allowed on %s instances' % (
            func, type(self).__name__))
    return inner

class Proxy(object):
    """
    Proxy class useful for situations when you wish to defer the initialization
    of an object.
    """
    __slots__ = ['obj', '_callbacks']

    def __init__(self):
        self._callbacks = []
        self.initialize(None)

    def initialize(self, obj):
        self.obj = obj
        for callback in self._callbacks:
            callback(obj)

    def attach_callback(self, callback):
        self._callbacks.append(callback)

    def __getattr__(self, attr):
        if self.obj is None:
            raise AttributeError('Cannot use uninitialized Proxy.')
        return getattr(self.obj, attr)

    def __setattr__(self, attr, value):
        if attr not in self.__slots__:
            raise AttributeError('Cannot set attribute on proxy.')
        return super(Proxy, self).__setattr__(attr, value)

# Classes representing the query tree.

class Node(object):
    """Base-class for any part of a query which shall be composable."""
    def __init__(self):
        self._negated = False
        self._alias = None
        self._ordering = None  # ASC or DESC.

    def clone_base(self):
        return type(self)()

    def clone(self):
        inst = self.clone_base()
        inst._negated = self._negated
        inst._alias = self._alias
        inst._ordering = self._ordering
        return inst

    @returns_clone
    def __invert__(self):
        self._negated = not self._negated

    @returns_clone
    def alias(self, a=None):
        self._alias = a

    @returns_clone
    def asc(self):
        self._ordering = 'ASC'

    @returns_clone
    def desc(self):
        self._ordering = 'DESC'

    def _e(op, inv=False):
        """
        Lightweight factory which returns a method that builds an Expression
        consisting of the left-hand and right-hand operands, using `op`.
        """
        def inner(self, rhs):
            if inv:
                return Expression(rhs, op, self)
            return Expression(self, op, rhs)
        return inner
    __and__ = _e(OP_AND)
    __or__ = _e(OP_OR)

    __add__ = _e(OP_ADD)
    __sub__ = _e(OP_SUB)
    __mul__ = _e(OP_MUL)
    __div__ = _e(OP_DIV)
    __xor__ = _e(OP_XOR)
    __radd__ = _e(OP_ADD, inv=True)
    __rsub__ = _e(OP_SUB, inv=True)
    __rmul__ = _e(OP_MUL, inv=True)
    __rdiv__ = _e(OP_DIV, inv=True)
    __rand__ = _e(OP_AND, inv=True)
    __ror__ = _e(OP_OR, inv=True)
    __rxor__ = _e(OP_XOR, inv=True)

    __eq__ = _e(OP_EQ)
    __lt__ = _e(OP_LT)
    __le__ = _e(OP_LTE)
    __gt__ = _e(OP_GT)
    __ge__ = _e(OP_GTE)
    __ne__ = _e(OP_NE)
    __lshift__ = _e(OP_IN)
    __rshift__ = _e(OP_IS)
    __mod__ = _e(OP_LIKE)
    __pow__ = _e(OP_ILIKE)

    bin_and = _e(OP_BIN_AND)
    bin_or = _e(OP_BIN_OR)

    def between(self, low, high):
        return Expression(self, OP_BETWEEN, Clause(low, R('AND'), high))

class Expression(Node):
    """A binary expression, e.g `foo + 1` or `bar < 7`."""
    def __init__(self, lhs, op, rhs):
        super(Expression, self).__init__()
        self.lhs = lhs
        self.op = op
        self.rhs = rhs

    def clone_base(self):
        return Expression(self.lhs, self.op, self.rhs)

class DQ(Node):
    """A "django-style" filter expression, e.g. {'foo__eq': 'x'}."""
    def __init__(self, **query):
        super(DQ, self).__init__()
        self.query = query

    def clone_base(self):
        return DQ(**self.query)

class Param(Node):
    """
    Arbitrary parameter passed into a query. Instructs the query compiler to
    specifically treat this value as a parameter, useful for `list` which is
    special-cased for `IN` lookups.
    """
    def __init__(self, value):
        self.value = value
        super(Param, self).__init__()

    def clone_base(self):
        return Param(self.value)

class SQL(Node):
    """An unescaped SQL string, with optional parameters."""
    def __init__(self, value, *params):
        self.value = value
        self.params = params
        super(SQL, self).__init__()

    def clone_base(self):
        return SQL(self.value, *self.params)
R = SQL  # backwards-compat.

class Func(Node):
    """An arbitrary SQL function call."""
    def __init__(self, name, *arguments):
        self.name = name
        self.arguments = arguments
        super(Func, self).__init__()

    def clone_base(self):
        return Func(self.name, *self.arguments)

    def __getattr__(self, attr):
        def dec(*args, **kwargs):
            return Func(attr, *args, **kwargs)
        return dec

# fn is a factory for creating `Func` objects and supports a more friendly
# API.  So instead of `Func("LOWER", param)`, `fn.LOWER(param)`.
fn = Func(None)

class Clause(Node):
    """A SQL clause, one or more Node objects joined by spaces."""
    glue = ' '

    def __init__(self, *nodes):
        super(Clause, self).__init__()
        self.nodes = nodes

    def clone_base(self):
        return Clause(*self.nodes)

class ClauseList(Clause):
    """One or more Node objects joined by commas and enclosed in parens."""
    glue = ', '

class Entity(Node):
    """A quoted-name or entity, e.g. "table"."column"."""
    def __init__(self, *path):
        super(Entity, self).__init__()
        self.path = path

    def clone_base(self):
        return Entity(*self.path)

    def __getattr__(self, attr):
        return Entity(*self.path + (attr,))

class Check(SQL):
    """Check constraint, usage: `Check('price > 10')`."""
    def __init__(self, value):
        super(Check, self).__init__('CHECK (%s)' % value)

Join = namedtuple('Join', ('model_class', 'join_type', 'on'))

class FieldDescriptor(object):
    # Fields are exposed as descriptors in order to control access to the
    # underlying "raw" data.
    def __init__(self, field):
        self.field = field
        self.att_name = self.field.name

    def __get__(self, instance, instance_type=None):
        if instance is not None:
            return instance._data.get(self.att_name)
        return self.field

    def __set__(self, instance, value):
        instance._data[self.att_name] = value
        instance._dirty.add(self.att_name)

class Field(Node):
    """A column on a table."""
    _field_counter = 0
    _order = 0
    db_field = 'unknown'

    def __init__(self, null=False, index=False, unique=False,
                 verbose_name=None, help_text=None, db_column=None,
                 default=None, choices=None, primary_key=False, sequence=None,
                 constraints=None):
        self.null = null
        self.index = index
        self.unique = unique
        self.verbose_name = verbose_name
        self.help_text = help_text
        self.db_column = db_column
        self.default = default
        self.choices = choices  # Used for metadata purposes, not enforced.
        self.primary_key = primary_key
        self.sequence = sequence  # Name of sequence, e.g. foo_id_seq.
        self.constraints = constraints  # List of column constraints.

        # Used internally for recovering the order in which Fields were defined
        # on the Model class.
        Field._field_counter += 1
        self._order = Field._field_counter

        self._is_bound = False  # Whether the Field is "bound" to a Model.
        super(Field, self).__init__()

    def clone_base(self, **kwargs):
        inst = type(self)(
            null=self.null,
            index=self.index,
            unique=self.unique,
            verbose_name=self.verbose_name,
            help_text=self.help_text,
            db_column=self.db_column,
            default=self.default,
            choices=self.choices,
            primary_key=self.primary_key,
            sequence=self.sequence,
            constraints=self.constraints,
            **kwargs)
        if self._is_bound:
            inst.name = self.name
            inst.model_class = self.model_class
            return inst

    def add_to_class(self, model_class, name):
        """
        Hook that replaces the `Field` attribute on a class with a named
        `FieldDescriptor`. Called by the metaclass during construction of the
        `Model`.
        """
        self.name = name
        self.model_class = model_class
        self.db_column = self.db_column or self.name
        if not self.verbose_name:
            self.verbose_name = re.sub('_+', ' ', name).title()

        model_class._meta.fields[self.name] = self
        model_class._meta.columns[self.db_column] = self

        setattr(model_class, name, FieldDescriptor(self))
        self._is_bound = True

    def get_database(self):
        return self.model_class._meta.database

<<<<<<< HEAD
=======
    def get_column_type(self):
        field_type = self.get_db_field()
        return self.get_database().compiler().get_column_type(field_type)

    def field_attributes(self):
        """Arbitrary default attributes, e.g. "max_length" or "precision"."""
        return {}

>>>>>>> 4efa5529
    def get_db_field(self):
        return self.db_field

    def get_modifiers(self):
        return None

    def coerce(self, value):
        return value

    def db_value(self, value):
        """Convert the python value for storage in the database."""
        return value if value is None else self.coerce(value)

    def python_value(self, value):
        """Convert the database value to a pythonic value."""
        return value if value is None else self.coerce(value)

    def __ddl_column__(self, column_type):
        modifiers = self.get_modifiers()
        if modifiers:
            return SQL(
                '%s(%s)' % (column_type, ', '.join(map(str, modifiers))))
        return SQL(column_type)

    def __ddl__(self, column_type):
        ddl = [Entity(self.db_column), self.__ddl_column__(column_type)]
        if not self.null:
            ddl.append(SQL('NOT NULL'))
        if self.primary_key:
            ddl.append(SQL('PRIMARY KEY'))
        if self.sequence:
            sequence = self.quote(self.sequence)
            ddl.append(SQL("DEFAULT NEXTVAL('%s')" % sequence))
        if self.constraints:
            ddl.extend(self.constraints)
        return ddl

    def __hash__(self):
        return hash(self.name + '.' + self.model_class.__name__)

class BareField(Field):
    db_field = 'bare'

class IntegerField(Field):
    db_field = 'int'
    coerce = int

class BigIntegerField(IntegerField):
    db_field = 'bigint'

class PrimaryKeyField(IntegerField):
    db_field = 'primary_key'

    def __init__(self, *args, **kwargs):
        kwargs['primary_key'] = True
        super(PrimaryKeyField, self).__init__(*args, **kwargs)

class FloatField(Field):
    db_field = 'float'
    coerce = float

class DoubleField(FloatField):
    db_field = 'double'

class DecimalField(Field):
    db_field = 'decimal'

    def __init__(self, max_digits=10, decimal_places=5, auto_round=False,
                 rounding=None, *args, **kwargs):
        self.max_digits = max_digits
        self.decimal_places = decimal_places
        self.auto_round = auto_round
        self.rounding = rounding or decimal.DefaultContext.rounding
        super(DecimalField, self).__init__(*args, **kwargs)

    def clone_base(self, **kwargs):
        return super(DecimalField, self).clone_base(
            max_digits=max_digits,
            decimal_places=decimal_places,
            auto_round=auto_round,
            rounding=rounding,
            **kwargs)

    def get_modifiers(self):
        return [self.max_digits, self.decimal_places]

    def db_value(self, value):
        D = decimal.Decimal
        if not value:
            return value if value is None else D(0)
        if self.auto_round:
            exp = D(10) ** (-self.decimal_places)
            rounding = self.rounding
            return D(str(value)).quantize(exp, rounding=rounding)
        return value

    def python_value(self, value):
        if value is not None:
            if isinstance(value, decimal.Decimal):
                return value
            return decimal.Decimal(str(value))

def coerce_to_unicode(s, encoding='utf-8'):
    if isinstance(s, unicode_type):
        return s
    elif isinstance(s, string_type):
        return s.decode(encoding)
    return unicode_type(s)

class CharField(Field):
    db_field = 'string'

    def __init__(self, max_length=255, *args, **kwargs):
        self.max_length = max_length
        super(CharField, self).__init__(*args, **kwargs)

    def clone_base(self, **kwargs):
        return super(CharField, self).clone_base(
            max_length=self.max_length,
            **kwargs)

    def get_modifiers(self):
        return self.max_length and [self.max_length] or None

    def coerce(self, value):
        return coerce_to_unicode(value or '')

class TextField(Field):
    db_field = 'text'

    def coerce(self, value):
        return coerce_to_unicode(value or '')

class BlobField(Field):
    db_field = 'blob'

    def db_value(self, value):
        if isinstance(value, basestring):
            return binary_construct(value)
        return value

def format_date_time(value, formats, post_process=None):
    post_process = post_process or (lambda x: x)
    for fmt in formats:
        try:
            return post_process(datetime.datetime.strptime(value, fmt))
        except ValueError:
            pass
    return value

def _date_part(date_part):
    def dec(self):
        return self.model_class._meta.database.extract_date(date_part, self)
    return dec

class _BaseFormattedField(Field):
    formats = None
    def __init__(self, formats=None, *args, **kwargs):
        if formats is not None:
            self.formats = formats
        super(_BaseFormattedField, self).__init__(*args, **kwargs)

    def clone_base(self, **kwargs):
        return super(_BaseFormattedField, self).clone_base(
            formats=self.formats,
            **kwargs)

class DateTimeField(_BaseFormattedField):
    db_field = 'datetime'
    formats = [
        '%Y-%m-%d %H:%M:%S.%f',
        '%Y-%m-%d %H:%M:%S',
        '%Y-%m-%d',
    ]

    def python_value(self, value):
        if value and isinstance(value, basestring):
            return format_date_time(value, self.formats)
        return value

    year = property(_date_part('year'))
    month = property(_date_part('month'))
    day = property(_date_part('day'))
    hour = property(_date_part('hour'))
    minute = property(_date_part('minute'))
    second = property(_date_part('second'))

class DateField(_BaseFormattedField):
    db_field = 'date'
    formats = [
        '%Y-%m-%d',
        '%Y-%m-%d %H:%M:%S',
        '%Y-%m-%d %H:%M:%S.%f',
    ]

    def python_value(self, value):
        if value and isinstance(value, basestring):
            pp = lambda x: x.date()
            return format_date_time(value, self.formats, pp)
        elif value and isinstance(value, datetime.datetime):
            return value.date()
        return value

    year = property(_date_part('year'))
    month = property(_date_part('month'))
    day = property(_date_part('day'))

class TimeField(_BaseFormattedField):
    db_field = 'time'
    formats = [
        '%H:%M:%S.%f',
        '%H:%M:%S',
        '%H:%M',
        '%Y-%m-%d %H:%M:%S.%f',
        '%Y-%m-%d %H:%M:%S',
    ]

    def python_value(self, value):
        if value and isinstance(value, basestring):
            pp = lambda x: x.time()
            return format_date_time(value, self.formats, pp)
        elif value and isinstance(value, datetime.datetime):
            return value.time()
        return value

    hour = property(_date_part('hour'))
    minute = property(_date_part('minute'))
    second = property(_date_part('second'))

class BooleanField(Field):
    db_field = 'bool'
    coerce = bool

class RelationDescriptor(FieldDescriptor):
    """Foreign-key abstraction to replace a related PK with a related model."""
    def __init__(self, field, rel_model):
        self.rel_model = rel_model
        super(RelationDescriptor, self).__init__(field)

    def get_object_or_id(self, instance):
        rel_id = instance._data.get(self.att_name)
        if rel_id is not None or self.att_name in instance._obj_cache:
            if self.att_name not in instance._obj_cache:
                obj = self.rel_model.get(
                    self.rel_model._meta.primary_key == rel_id)
                instance._obj_cache[self.att_name] = obj
            return instance._obj_cache[self.att_name]
        elif not self.field.null:
            raise self.rel_model.DoesNotExist
        return rel_id

    def __get__(self, instance, instance_type=None):
        if instance is not None:
            return self.get_object_or_id(instance)
        return self.field

    def __set__(self, instance, value):
        if isinstance(value, self.rel_model):
            instance._data[self.att_name] = value.get_id()
            instance._obj_cache[self.att_name] = value
        else:
            orig_value = instance._data.get(self.att_name)
            instance._data[self.att_name] = value
            if orig_value != value and self.att_name in instance._obj_cache:
                del instance._obj_cache[self.att_name]

class ReverseRelationDescriptor(object):
    """Back-reference to expose related objects as a `SelectQuery`."""
    def __init__(self, field):
        self.field = field
        self.rel_model = field.model_class

    def __get__(self, instance, instance_type=None):
        if instance is not None:
            return self.rel_model.select().where(self.field==instance.get_id())
        return self

class ForeignKeyField(IntegerField):
    def __init__(self, rel_model, related_name=None, on_delete=None,
                 on_update=None, extra=None, *args, **kwargs):
        if rel_model != 'self' and not isinstance(rel_model, Proxy) and not \
                issubclass(rel_model, Model):
            raise TypeError('Unexpected value for `rel_model`.  Expected '
                            '`Model`, `Proxy` or "self"')
        self.rel_model = rel_model
        self._related_name = related_name
        self.deferred = isinstance(rel_model, Proxy)
        self.on_delete = on_delete
        self.on_update = on_update
        self.extra = extra
        super(ForeignKeyField, self).__init__(*args, **kwargs)

    def clone_base(self, **kwargs):
         return super(ForeignKeyField, self).clone_base(
            rel_model=self.rel_model,
            related_name=self.related_name,
            cascade=self.cascade,
            extra=self.extra,
            **kwargs)

    def add_to_class(self, model_class, name):
        if isinstance(self.rel_model, Proxy):
            def callback(rel_model):
                self.rel_model = rel_model
                self.add_to_class(model_class, name)
            self.rel_model.attach_callback(callback)
            return

        self.name = name
        self.model_class = model_class
        self.db_column = self.db_column or '%s_id' % self.name
        if not self.verbose_name:
            self.verbose_name = re.sub('_+', ' ', name).title()

        model_class._meta.fields[self.name] = self
        model_class._meta.columns[self.db_column] = self

        model_name = model_class._meta.name
        self.related_name = self._related_name or '%s_set' % (model_name)

        if self.rel_model == 'self':
            self.rel_model = self.model_class
        if self.related_name in self.rel_model._meta.fields:
            error = ('Foreign key: %s.%s related name "%s" collision with '
                     'model field of the same name.')
            params = self.model_class._meta.name, self.name, self.related_name
            raise AttributeError(error % params)
        if self.related_name in self.rel_model._meta.reverse_rel:
            error = ('Foreign key: %s.%s related name "%s" collision with '
                     'foreign key using same related_name.')
            params = self.model_class._meta.name, self.name, self.related_name
            raise AttributeError(error % params)

        fk_descriptor = RelationDescriptor(self, self.rel_model)
        backref_descriptor = ReverseRelationDescriptor(self)
        setattr(model_class, name, fk_descriptor)
        setattr(self.rel_model, self.related_name, backref_descriptor)
        self._is_bound = True

        model_class._meta.rel[self.name] = self
        self.rel_model._meta.reverse_rel[self.related_name] = self

    def get_db_field(self):
        """
        Overridden to ensure Foreign Keys use same column type as the primary
        key they point to.
        """
        to_pk = self.rel_model._meta.primary_key
        if not isinstance(to_pk, PrimaryKeyField):
            return to_pk.get_db_field()
        return super(ForeignKeyField, self).get_db_field()

    def get_modifiers(self):
        to_pk = self.rel_model._meta.primary_key
        if not isinstance(to_pk, PrimaryKeyField):
            return to_pk.get_modifiers()
        return super(ForeignKeyField, self).get_modifiers()

    def coerce(self, value):
        return self.rel_model._meta.primary_key.coerce(value)

    def db_value(self, value):
        if isinstance(value, self.rel_model):
            value = value.get_id()
        return self.rel_model._meta.primary_key.db_value(value)


class CompositeKey(object):
    """A primary key composed of multiple columns."""
    sequence = None

    def __init__(self, *field_names):
        self.field_names = field_names

    def add_to_class(self, model_class, name):
        self.name = name
        setattr(model_class, name, self)

    def __get__(self, instance, instance_type=None):
        if instance is not None:
            return [getattr(instance, field_name)
                    for field_name in self.field_names]
        return self

    def __set__(self, instance, value):
        pass


class QueryCompiler(object):
    # Mapping of `db_type` to actual column type used by database driver.
    # Database classes may provide additional column types or overrides.
    field_map = {
        'bare': '',
        'bigint': 'BIGINT',
        'blob': 'BLOB',
        'bool': 'SMALLINT',
        'date': 'DATE',
        'datetime': 'DATETIME',
        'decimal': 'DECIMAL',
        'double': 'REAL',
        'float': 'REAL',
        'int': 'INTEGER',
        'primary_key': 'INTEGER',
        'string': 'VARCHAR',
        'text': 'TEXT',
        'time': 'TIME',
    }

    # Mapping of OP_ to actual SQL operation.  For most databases this will be
    # the same, but some column types or databases may support additional ops.
    # Like `field_map`, Database classes may extend or override these.
    op_map = {
        OP_EQ: '=',
        OP_LT: '<',
        OP_LTE: '<=',
        OP_GT: '>',
        OP_GTE: '>=',
        OP_NE: '!=',
        OP_IN: 'IN',
        OP_IS: 'IS',
        OP_BIN_AND: '&',
        OP_BIN_OR: '|',
        OP_LIKE: 'LIKE',
        OP_ILIKE: 'ILIKE',
        OP_BETWEEN: 'BETWEEN',
        OP_ADD: '+',
        OP_SUB: '-',
        OP_MUL: '*',
        OP_DIV: '/',
        OP_XOR: '#',
        OP_AND: 'AND',
        OP_OR: 'OR',
        OP_MOD: '%',
    }

    join_map = {
        JOIN_INNER: 'INNER',
        JOIN_LEFT_OUTER: 'LEFT OUTER',
        JOIN_FULL: 'FULL',
    }

    def __init__(self, quote_char='"', interpolation='?', field_overrides=None,
                 op_overrides=None):
        self.quote_char = quote_char
        self.interpolation = interpolation
        self._field_map = merge_dict(self.field_map, field_overrides or {})
        self._op_map = merge_dict(self.op_map, op_overrides or {})

    def quote(self, s):
        return s.join((self.quote_char, self.quote_char))

    def get_column_type(self, f):
        return self._field_map[f]

    def get_op(self, q):
        return self._op_map[q]

    def _max_alias(self, alias_map):
        max_alias = 0
        if alias_map:
            for alias in alias_map.values():
                alias_number = int(alias.lstrip('t'))
                if alias_number > max_alias:
                    max_alias = alias_number
        return max_alias + 1

    def _parse(self, node, alias_map, conv):
        # By default treat the incoming node as a raw value that should be
        # parameterized.
        sql = self.interpolation
        params = [node]
        unknown = False
        if isinstance(node, Expression):
            if isinstance(node.lhs, Field):
                conv = node.lhs
            lhs, lparams = self.parse_node(node.lhs, alias_map, conv)
            rhs, rparams = self.parse_node(node.rhs, alias_map, conv)
            sql = '(%s %s %s)' % (lhs, self.get_op(node.op), rhs)
            params = lparams + rparams
        elif isinstance(node, Field):
            sql = self.quote(node.db_column)
            if alias_map and node.model_class in alias_map:
                sql = '.'.join((alias_map[node.model_class], sql))
            params = []
        elif isinstance(node, Func):
            sql, params = self.parse_node_list(node.arguments, alias_map, conv)
            sql = '%s(%s)' % (node.name, sql)
        elif isinstance(node, Clause):
            sql, params = self.parse_node_list(
                node.nodes, alias_map, conv, node.glue)
            if isinstance(node, ClauseList):
                sql = '(%s)' % sql
        elif isinstance(node, Param):
            params = [node.value]
            unknown = True
        elif isinstance(node, SQL):
            sql = node.value
            params = list(node.params)
        elif isinstance(node, SelectQuery):
            max_alias = self._max_alias(alias_map)
            alias_copy = alias_map and alias_map.copy() or None
            clone = node.clone()
            if not node._explicit_selection:
                clone._select = (clone.model_class._meta.primary_key,)
            sub, params = self.generate_select(clone, max_alias, alias_copy)
            sql = '(%s)' % sub
        elif isinstance(node, (list, tuple)):
            # If you're wondering how to pass a list into your query, simply
            # wrap it in Param().
            sql, params = self.parse_node_list(node, alias_map, conv)
            sql = '(%s)' % sql
        elif isinstance(node, Entity):
            sql = '.'.join(map(self.quote, node.path))
            params = []
        elif isinstance(node, Model):
            sql = self.interpolation
            params = [node.get_id()]
        elif isclass(node) and issubclass(node, Model):
            sql = self.quote(node._meta.db_table)
            params = []
        else:
            unknown = True
        return sql, params, unknown

    def parse_node(self, node, alias_map=None, conv=None):
        sql, params, unknown = self._parse(node, alias_map, conv)
        if unknown and conv and params:
            params = [conv.db_value(i) for i in params]

        if isinstance(node, Node):
            if node._negated:
                sql = 'NOT %s' % sql
            if node._alias:
                sql = ' '.join((sql, 'AS', node._alias))
            if node._ordering:
                sql = ' '.join((sql, node._ordering))
        return sql, params

    def parse_node_list(self, nodes, alias_map, conv=None, glue=', '):
        sql = []
        params = []
        for node in nodes:
            node_sql, node_params = self.parse_node(node, alias_map, conv)
            sql.append(node_sql)
            params.extend(node_params)
        return glue.join(sql), params

    def parse_field_dict(self, d):
        sets, params = [], []
        for field, value in d.items():
            field_sql, _ = self.parse_node(field)
            # Because we don't know whether to call db_value or parse_node
            # first, we'd prefer to call parse_node since its more general, but
            # it does special things with lists -- it treats them as if it were
            # buliding up an IN query. For some things we don't want that, so
            # here, if the node is *not* a special object, we'll pass thru
            # parse_node and let db_value handle it.
            if not isinstance(value, (Node, Model, Query)):
                value = Param(value)  # passthru to the field's db_value func
            val_sql, val_params = self.parse_node(value)
            val_params = [field.db_value(vp) for vp in val_params]
            sets.append((field_sql, val_sql))
            params.extend(val_params)
        return sets, params

    def parse_query_node(self, node, alias_map):
        if node is not None:
            return self.parse_node(node, alias_map)
        return '', []

    def calculate_alias_map(self, query, start=1):
        make_alias = lambda model: model._meta.table_alias or 't%s' % start
        alias_map = {query.model_class: make_alias(query.model_class)}
        for model, joins in query._joins.items():
            if model not in alias_map:
                start += 1
                alias_map[model] = make_alias(model)
            for join in joins:
                if join.model_class not in alias_map:
                    start += 1
                    alias_map[join.model_class] = make_alias(join.model_class)
        return alias_map

    def generate_joins(self, joins, model_class, alias_map):
        sql = []
        params = []
        seen = set()
        q = [model_class]
        while q:
            curr = q.pop()
            if curr not in joins or curr in seen:
                continue
            seen.add(curr)
            for join in joins[curr]:
                src = curr
                dest = join.model_class
                if isinstance(join.on, Expression):
                    # Clear any alias on the join expression.
                    join_node = join.on.clone().alias()
                else:
                    field = src._meta.rel_for_model(dest, join.on)
                    if field:
                        left_field = field
                        right_field = dest._meta.primary_key
                    else:
                        field = dest._meta.rel_for_model(src, join.on)
                        left_field = src._meta.primary_key
                        right_field = field
                    join_node = (left_field == right_field)

                join_type = join.join_type or JOIN_INNER
                join_sql, join_params = self.parse_node(join_node, alias_map)

                sql.append('%s JOIN %s AS %s ON %s' % (
                    self.join_map[join_type],
                    self.quote(dest._meta.db_table),
                    alias_map[dest],
                    join_sql))
                params.extend(join_params)

                q.append(dest)
        return sql, params

    def generate_select(self, query, start=1, alias_map=None):
        model = query.model_class
        db = model._meta.database

        alias_map = alias_map or {}
        alias_map.update(self.calculate_alias_map(query, start))

        parts = ['SELECT']
        params = []

        if query._distinct:
            parts.append('DISTINCT')

        select, s_params = self.parse_node_list(query._select, alias_map)
        parts.append(select)
        params.extend(s_params)

        parts.append('FROM %s AS %s' % (
            self.quote(model._meta.db_table),
            alias_map[model]))

        joins, j_params = self.generate_joins(query._joins, model, alias_map)
        if joins:
            parts.append(' '.join(joins))
            params.extend(j_params)

        where, w_params = self.parse_query_node(query._where, alias_map)
        if where:
            parts.append('WHERE %s' % where)
            params.extend(w_params)

        if query._group_by:
            group, g_params = self.parse_node_list(query._group_by, alias_map)
            parts.append('GROUP BY %s' % group)
            params.extend(g_params)

        if query._having:
            having, h_params = self.parse_query_node(query._having, alias_map)
            parts.append('HAVING %s' % having)
            params.extend(h_params)

        if query._order_by:
            order, o_params = self.parse_node_list(query._order_by, alias_map)
            parts.append('ORDER BY %s' % order)
            params.extend(o_params)

        if query._limit or (query._offset and db.limit_max):
            limit = query._limit or db.limit_max
            parts.append('LIMIT %s' % limit)
        if query._offset:
            parts.append('OFFSET %s' % query._offset)
        for_update, no_wait = query._for_update
        if for_update:
            parts.append('FOR UPDATE')
            if no_wait:
                parts.append('NOWAIT')

        return ' '.join(parts), params

    def generate_update(self, query):
        model = query.model_class

        parts = ['UPDATE %s SET' % self.quote(model._meta.db_table)]
        sets, params = self.parse_field_dict(query._update)

        parts.append(', '.join('%s=%s' % (f, v) for f, v in sets))

        where, w_params = self.parse_query_node(query._where, None)
        if where:
            parts.append('WHERE %s' % where)
            params.extend(w_params)
        return ' '.join(parts), params

    def generate_insert(self, query):
        model = query.model_class

        parts = ['INSERT INTO %s' % self.quote(model._meta.db_table)]
        sets, params = self.parse_field_dict(query._insert)

        if sets:
            parts.append('(%s)' % ', '.join(s[0] for s in sets))
            parts.append('VALUES (%s)' % ', '.join(s[1] for s in sets))

        return ' '.join(parts), params

    def generate_delete(self, query):
        model = query.model_class

        parts = ['DELETE FROM %s' % self.quote(model._meta.db_table)]
        params = []

        where, w_params = self.parse_query_node(query._where, None)
        if where:
            parts.append('WHERE %s' % where)
            params.extend(w_params)

        return ' '.join(parts), params

    def field_definition(self, field):
        column_type = self.get_column_type(field.get_db_field())
        ddl = field.__ddl__(column_type)
        return Clause(*ddl)

    def foreign_key_constraint(self, field):
        ddl = [
            SQL('FOREIGN KEY'),
            ClauseList(Entity(field.db_column)),
            SQL('REFERENCES'),
            Entity(field.rel_model._meta.db_table),
            ClauseList(Entity(field.rel_model._meta.primary_key.db_column))]
        if field.on_delete:
            ddl.append(SQL('ON DELETE %s' % field.on_delete))
        if field.on_update:
            ddl.append(SQL('ON UPDATE %s' % field.on_delete))
        return Clause(*ddl)

    def return_parsed_node(fn):
        # TODO: remove decorator and treat all `generate_` functions as
        # returning clauses, instead of SQL/params.
        def inner(self, *args, **kwargs):
            return self.parse_node(fn(self, *args, **kwargs))
        return inner

    @return_parsed_node
    def create_table(self, model_class, safe=False):
        statement = 'CREATE TABLE IF NOT EXISTS' if safe else 'CREATE TABLE'
        meta = model_class._meta

        columns, constraints = [], []
        if isinstance(meta.primary_key, CompositeKey):
            pk_cols = [Entity(meta.fields[f].db_column)
                       for f in meta.primary_key.field_names]
            constraints.append(Clause(
                SQL('PRIMARY KEY'), ClauseList(*pk_cols)))
        for field in meta.get_fields():
            columns.append(self.field_definition(field))
            if isinstance(field, ForeignKeyField) and not field.deferred:
                constraints.append(self.foreign_key_constraint(field))

        return Clause(
            SQL(statement),
            Entity(meta.db_table),
            ClauseList(*(columns + constraints)))

    @return_parsed_node
    def drop_table(self, model_class, fail_silently=False, cascade=False):
        statement = 'DROP TABLE IF EXISTS' if fail_silently else 'DROP TABLE'
        ddl = [SQL(statement), Entity(model_class._meta.db_table)]
        if cascade:
            ddl.append(SQL('CASCADE'))
        return Clause(*ddl)

    @return_parsed_node
    def create_index(self, model_class, fields, unique, *extra):
        statement = 'CREATE UNIQUE INDEX' if unique else 'CREATE INDEX'
        tbl_name = model_class._meta.db_table
        index = '%s_%s' % (tbl_name, '_'.join(f.db_column for f in fields))
        return Clause(
            SQL(statement),
            Entity(index),
            SQL('ON'),
            Entity(tbl_name),
            ClauseList(*[Entity(field.db_column) for field in fields]),
            *extra)

    @return_parsed_node
    def create_sequence(self, sequence_name):
        return Clause(SQL('CREATE SEQUENCE'), Entity(sequence_name))

    @return_parsed_node
    def drop_sequence(self, sequence_name):
        return Clause(SQL('DROP SEQUENCE'), Entity(sequence_name))


class QueryResultWrapper(object):
    """
    Provides an iterator over the results of a raw Query, additionally doing
    two things:
    - converts rows from the database into python representations
    - ensures that multiple iterations do not result in multiple queries
    """
    def __init__(self, model, cursor, meta=None):
        self.model = model
        self.cursor = cursor

        self.__ct = 0
        self.__idx = 0

        self._result_cache = []
        self._populated = False
        self._initialized = False

        if meta is not None:
            self.column_meta, self.join_meta = meta
        else:
            self.column_meta = self.join_meta = None

    def __iter__(self):
        self.__idx = 0

        if not self._populated:
            return self
        else:
            return iter(self._result_cache)

    def process_row(self, row):
        return row

    def iterate(self):
        row = self.cursor.fetchone()
        if not row:
            self._populated = True
            raise StopIteration
        elif not self._initialized:
            self.initialize(self.cursor.description)
            self._initialized = True
        return self.process_row(row)

    def iterator(self):
        while True:
            yield self.iterate()

    def next(self):
        if self.__idx < self.__ct:
            inst = self._result_cache[self.__idx]
            self.__idx += 1
            return inst

        obj = self.iterate()
        self._result_cache.append(obj)
        self.__ct += 1
        self.__idx += 1
        return obj
    __next__ = next

    def fill_cache(self, n=None):
        n = n or float('Inf')
        if n < 0:
            raise ValueError('Negative values are not supported.')
        self.__idx = self.__ct
        while not self._populated and (n > self.__ct):
            try:
                self.next()
            except StopIteration:
                break

class ExtQueryResultWrapper(QueryResultWrapper):
    def initialize(self, description):
        model = self.model
        conv = []
        identity = lambda x: x
        for i in range(len(description)):
            column = description[i][0]
            if column in model._meta.columns:
                field_obj = model._meta.columns[column]
                column = field_obj.name
                func = field_obj.python_value
            elif self.column_meta is not None:
                select_column = self.column_meta[i]
                # Special-case handling aggregations.
                if (isinstance(select_column, Func) and
                        isinstance(select_column.arguments[0], Field)):
                    func = select_column.arguments[0].python_value
                else:
                    func = identity
            conv.append((i, column, func))
        self.conv = conv

class TuplesQueryResultWrapper(ExtQueryResultWrapper):
    def process_row(self, row):
        return tuple([self.conv[i][2](col) for i, col in enumerate(row)])

class NaiveQueryResultWrapper(ExtQueryResultWrapper):
    def process_row(self, row):
        instance = self.model()
        for i, column, func in self.conv:
            setattr(instance, column, func(row[i]))
        instance.prepared()
        return instance

class DictQueryResultWrapper(ExtQueryResultWrapper):
    def process_row(self, row):
        res = {}
        for i, column, func in self.conv:
            res[column] = func(row[i])
        return res

class ModelQueryResultWrapper(QueryResultWrapper):
    def initialize(self, description):
        column_map = []
        join_map = []
        models = set([self.model])
        for i, node in enumerate(self.column_meta):
            attr = conv = None
            if isinstance(node, Field):
                if isinstance(node, FieldProxy):
                    key = node._model_alias
                    constructor = node.model
                else:
                    key = constructor = node.model_class
                attr = node.name
                conv = node.python_value
            else:
                key = constructor = self.model
                if isinstance(node, Expression) and node._alias:
                    attr = node._alias
            column_map.append((key, constructor, attr, conv))
            models.add(key)

        joins = self.join_meta
        stack = [self.model]
        while stack:
            current = stack.pop()
            if current not in joins:
                continue

            for join in joins[current]:
                join_model = join.model_class
                if join_model in models:
                    fk_field = current._meta.rel_for_model(join_model)
                    if not fk_field:
                        if isinstance(join.on, Expression):
                            fk_name = join.on._alias or join.on.lhs.name
                        else:
                            # Patch the joined model using the name of the
                            # database table.
                            fk_name = join_model._meta.db_table
                    else:
                        fk_name = fk_field.name

                    stack.append(join_model)
                    join_map.append((current, fk_name, join_model))

        self.column_map, self.join_map = column_map, join_map

    def process_row(self, row):
        collected = self.construct_instance(row)
        instances = self.follow_joins(collected)
        for i in instances:
            i.prepared()
        return instances[0]

    def construct_instance(self, row):
        collected_models = {}
        for i, (key, constructor, attr, conv) in enumerate(self.column_map):
            value = row[i]
            if key not in collected_models:
                collected_models[key] = constructor()
            instance = collected_models[key]
            if attr is None:
                attr = self.cursor.description[i][0]
            if conv is not None:
                value = conv(value)
            setattr(instance, attr, value)

        return collected_models

    def follow_joins(self, collected):
        prepared = [collected[self.model]]
        for (lhs, attr, rhs) in self.join_map:
            inst = collected[lhs]
            joined_inst = collected[rhs]

            if joined_inst.get_id() is None and attr in inst._data:
                joined_inst.set_id(inst._data[attr])

            setattr(inst, attr, joined_inst)
            prepared.append(joined_inst)

        return prepared


class Query(Node):
    """Base class representing a database query on one or more tables."""
    require_commit = True

    def __init__(self, model_class):
        super(Query, self).__init__()

        self.model_class = model_class
        self.database = model_class._meta.database

        self._dirty = True
        self._query_ctx = model_class
        self._joins = {self.model_class: []} # Join graph as adjacency list.
        self._where = None

    def __repr__(self):
        sql, params = self.sql()
        return '%s %s %s' % (self.model_class, sql, params)

    def clone(self):
        query = type(self)(self.model_class)
        return self._clone_attributes(query)

    def _clone_attributes(self, query):
        if self._where is not None:
            query._where = self._where.clone()
        query._joins = self._clone_joins()
        query._query_ctx = self._query_ctx
        return query

    def _clone_joins(self):
        return dict(
            (mc, list(j)) for mc, j in self._joins.items())

    def _add_query_clauses(self, initial, expressions):
        reduced = reduce(operator.and_, expressions)
        if initial is None:
            return reduced
        return initial & reduced

    @returns_clone
    def where(self, *expressions):
        self._where = self._add_query_clauses(self._where, expressions)

    @returns_clone
    def join(self, model_class, join_type=None, on=None):
        if not self._query_ctx._meta.rel_exists(model_class) and on is None:
            raise ValueError('No foreign key between %s and %s' % (
                self._query_ctx, model_class))
        if on and isinstance(on, basestring):
            on = self._query_ctx._meta.fields[on]
        self._joins.setdefault(self._query_ctx, [])
        self._joins[self._query_ctx].append(Join(model_class, join_type, on))
        self._query_ctx = model_class

    @returns_clone
    def switch(self, model_class=None):
        """Change or reset the query context."""
        self._query_ctx = model_class or self.model_class

    def ensure_join(self, lm, rm, on=None):
        ctx = self._query_ctx
        for join in self._joins.get(lm, []):
            if join.model_class == rm:
                return self
        query = self.switch(lm).join(rm, on=on).switch(ctx)
        return query

    def convert_dict_to_node(self, qdict):
        accum = []
        joins = []
        relationship = (ForeignKeyField, ReverseRelationDescriptor)
        for key, value in sorted(qdict.items()):
            curr = self.model_class
            if '__' in key and key.rsplit('__', 1)[1] in DJANGO_MAP:
                key, op = key.rsplit('__', 1)
                op = DJANGO_MAP[op]
            else:
                op = OP_EQ
            for piece in key.split('__'):
                model_attr = getattr(curr, piece)
                if isinstance(model_attr, relationship):
                    curr = model_attr.rel_model
                    joins.append(model_attr)
            accum.append(Expression(model_attr, op, value))
        return accum, joins

    def filter(self, *args, **kwargs):
        # normalize args and kwargs into a new expression
        dq_node = Node()
        if args:
            dq_node &= reduce(operator.and_, [a.clone() for a in args])
        if kwargs:
            dq_node &= DQ(**kwargs)

        # dq_node should now be an Expression, lhs = Node(), rhs = ...
        q = deque([dq_node])
        dq_joins = set()
        while q:
            curr = q.popleft()
            if not isinstance(curr, Expression):
                continue
            for side, piece in (('lhs', curr.lhs), ('rhs', curr.rhs)):
                if isinstance(piece, DQ):
                    query, joins = self.convert_dict_to_node(piece.query)
                    dq_joins.update(joins)
                    expression = reduce(operator.and_, query)
                    # Apply values from the DQ object.
                    expression._negated = piece._negated
                    expression._alias = piece._alias
                    setattr(curr, side, expression)
                else:
                    q.append(piece)

        dq_node = dq_node.rhs

        query = self.clone()
        for field in dq_joins:
            if isinstance(field, ForeignKeyField):
                lm, rm = field.model_class, field.rel_model
                field_obj = field
            elif isinstance(field, ReverseRelationDescriptor):
                lm, rm = field.field.rel_model, field.rel_model
                field_obj = field.field
            query = query.ensure_join(lm, rm, field_obj)
        return query.where(dq_node)

    def compiler(self):
        return self.database.compiler()

    def sql(self):
        raise NotImplementedError

    def _execute(self):
        sql, params = self.sql()
        return self.database.execute_sql(sql, params, self.require_commit)

    def execute(self):
        raise NotImplementedError

    def scalar(self, as_tuple=False, convert=False):
        if convert:
            row = self.tuples().first()
        else:
            row = self._execute().fetchone()
        if row and not as_tuple:
            return row[0]
        else:
            return row

class RawQuery(Query):
    """
    Execute a SQL query, returning a standard iterable interface that returns
    model instances.
    """
    def __init__(self, model, query, *params):
        self._sql = query
        self._params = list(params)
        self._qr = None
        self._tuples = False
        self._dicts = False
        super(RawQuery, self).__init__(model)

    def clone(self):
        query = RawQuery(self.model_class, self._sql, *self._params)
        query._tuples = self._tuples
        query._dicts = self._dicts
        return query

    join = not_allowed('joining')
    where = not_allowed('where')
    switch = not_allowed('switch')

    @returns_clone
    def tuples(self, tuples=True):
        self._tuples = tuples

    @returns_clone
    def dicts(self, dicts=True):
        self._dicts = dicts

    def sql(self):
        return self._sql, self._params

    def execute(self):
        if self._qr is None:
            if self._tuples:
                ResultWrapper = TuplesQueryResultWrapper
            elif self._dicts:
                ResultWrapper = DictQueryResultWrapper
            else:
                ResultWrapper = NaiveQueryResultWrapper
            self._qr = ResultWrapper(self.model_class, self._execute(), None)
        return self._qr

    def __iter__(self):
        return iter(self.execute())

class SelectQuery(Query):
    def __init__(self, model_class, *selection):
        super(SelectQuery, self).__init__(model_class)
        self.require_commit = self.database.commit_select
        self._explicit_selection = len(selection) > 0
        selection = selection or model_class._meta.get_fields()
        self._select = self._model_shorthand(selection)
        self._group_by = None
        self._having = None
        self._order_by = None
        self._limit = None
        self._offset = None
        self._distinct = False
        self._for_update = (False, False)
        self._naive = False
        self._tuples = False
        self._dicts = False
        self._alias = None
        self._qr = None

    def _clone_attributes(self, query):
        query = super(SelectQuery, self)._clone_attributes(query)
        query._explicit_selection = self._explicit_selection
        query._select = list(self._select)
        if self._group_by is not None:
            query._group_by = list(self._group_by)
        if self._having:
            query._having = self._having.clone()
        if self._order_by is not None:
            query._order_by = list(self._order_by)
        query._limit = self._limit
        query._offset = self._offset
        query._distinct = self._distinct
        query._for_update = self._for_update
        query._naive = self._naive
        query._tuples = self._tuples
        query._dicts = self._dicts
        query._alias = self._alias
        return query

    def _model_shorthand(self, args):
        accum = []
        for arg in args:
            if isinstance(arg, Node):
                accum.append(arg)
            elif isinstance(arg, Query):
                accum.append(arg)
            elif isinstance(arg, ModelAlias):
                accum.extend(arg.get_proxy_fields())
            elif isclass(arg) and issubclass(arg, Model):
                accum.extend(arg._meta.get_fields())
        return accum

    @returns_clone
    def group_by(self, *args):
        self._group_by = self._model_shorthand(args)

    @returns_clone
    def having(self, *expressions):
        self._having = self._add_query_clauses(self._having, expressions)

    @returns_clone
    def order_by(self, *args):
        self._order_by = list(args)

    @returns_clone
    def limit(self, lim):
        self._limit = lim

    @returns_clone
    def offset(self, off):
        self._offset = off

    @returns_clone
    def paginate(self, page, paginate_by=20):
        if page > 0:
            page -= 1
        self._limit = paginate_by
        self._offset = page * paginate_by

    @returns_clone
    def distinct(self, is_distinct=True):
        self._distinct = is_distinct

    @returns_clone
    def for_update(self, for_update=True, nowait=False):
        self._for_update = (for_update, nowait)

    @returns_clone
    def naive(self, naive=True):
        self._naive = naive

    @returns_clone
    def tuples(self, tuples=True):
        self._tuples = tuples

    @returns_clone
    def dicts(self, dicts=True):
        self._dicts = dicts

    @returns_clone
    def alias(self, alias=None):
        self._alias = alias

    def annotate(self, rel_model, annotation=None):
        if annotation is None:
            annotation = fn.Count(rel_model._meta.primary_key).alias('count')
        query = self.clone()
        query = query.ensure_join(query._query_ctx, rel_model)
        if not query._group_by:
            query._group_by = [x.alias() for x in query._select]
        query._select = tuple(query._select) + (annotation,)
        return query

    def _aggregate(self, aggregation=None):
        if aggregation is None:
            aggregation = fn.Count(self.model_class._meta.primary_key)
        query = self.order_by()
        query._select = [aggregation]
        return query

    def aggregate(self, aggregation=None, convert=True):
        return self._aggregate(aggregation).scalar(convert=convert)

    def count(self):
        if self._distinct or self._group_by:
            return self.wrapped_count()

        # defaults to a count() of the primary key
        return self.aggregate(convert=False) or 0

    def wrapped_count(self, clear_limit=True):
        clone = self.order_by()
        if clear_limit:
            clone._limit = clone._offset = None

        sql, params = clone.sql()
        wrapped = 'SELECT COUNT(1) FROM (%s) AS wrapped_select' % sql
        rq = RawQuery(self.model_class, wrapped, *params)
        return rq.scalar() or 0

    def exists(self):
        clone = self.paginate(1, 1)
        clone._select = [self.model_class._meta.primary_key]
        return bool(clone.scalar())

    def get(self):
        clone = self.paginate(1, 1)
        try:
            return clone.execute().next()
        except StopIteration:
            raise self.model_class.DoesNotExist(
                'Instance matching query does not exist:\nSQL: %s\nPARAMS: %s'
                % self.sql())

    def first(self):
        res = self.execute()
        res.fill_cache(1)
        try:
            return res._result_cache[0]
        except IndexError:
            pass

    def sql(self):
        return self.compiler().generate_select(self)

    def verify_naive(self):
        model_class = self.model_class
        for node in self._select:
            if isinstance(node, Field) and node.model_class != model_class:
                return False
        return True

    def execute(self):
        if self._dirty or not self._qr:
            model_class = self.model_class
            query_meta = [self._select, self._joins]
            if self._tuples:
                ResultWrapper = TuplesQueryResultWrapper
            elif self._dicts:
                ResultWrapper = DictQueryResultWrapper
            elif self._naive or not self._joins or self.verify_naive():
                ResultWrapper = NaiveQueryResultWrapper
            else:
                ResultWrapper = ModelQueryResultWrapper
            self._qr = ResultWrapper(model_class, self._execute(), query_meta)
            self._dirty = False
            return self._qr
        else:
            return self._qr

    def __iter__(self):
        return iter(self.execute())

    def iterator(self):
        return iter(self.execute().iterator())

    def __getitem__(self, value):
        start = end = None
        res = self.execute()
        if isinstance(value, slice):
            index = value.stop
        else:
            index = value
        if index >= 0:
            index += 1
        res.fill_cache(index)
        return res._result_cache[value]

class UpdateQuery(Query):
    def __init__(self, model_class, update=None):
        self._update = update
        super(UpdateQuery, self).__init__(model_class)

    def _clone_attributes(self, query):
        query = super(UpdateQuery, self)._clone_attributes(query)
        query._update = dict(self._update)
        return query

    join = not_allowed('joining')

    def sql(self):
        return self.compiler().generate_update(self)

    def execute(self):
        return self.database.rows_affected(self._execute())

class InsertQuery(Query):
    def __init__(self, model_class, insert=None):
        mm = model_class._meta
        defaults = mm.get_default_dict()
        query = dict((mm.fields[f], v) for f, v in defaults.items())
        query.update(insert)
        self._insert = query
        super(InsertQuery, self).__init__(model_class)

    def _clone_attributes(self, query):
        query = super(InsertQuery, self)._clone_attributes(query)
        query._insert = dict(self._insert)
        return query

    join = not_allowed('joining')
    where = not_allowed('where clause')

    def sql(self):
        return self.compiler().generate_insert(self)

    def execute(self):
        return self.database.last_insert_id(self._execute(), self.model_class)

class DeleteQuery(Query):
    join = not_allowed('joining')

    def sql(self):
        return self.compiler().generate_delete(self)

    def execute(self):
        return self.database.rows_affected(self._execute())


class PeeweeException(Exception): pass
class ImproperlyConfigured(PeeweeException): pass
class DatabaseError(PeeweeException): pass
class DataError(DatabaseError): pass
class IntegrityError(DatabaseError): pass
class InterfaceError(PeeweeException): pass
class InternalError(DatabaseError): pass
class NotSupportedError(DatabaseError): pass
class OperationalError(DatabaseError): pass
class ProgrammingError(DatabaseError): pass


class ExceptionWrapper(object):
    __slots__ = ['exceptions']

    def __init__(self, exceptions):
        self.exceptions = exceptions

    def __enter__(self): pass
    def __exit__(self, exc_type, exc_value, traceback):
        if exc_type is None:
            return
        if exc_type.__name__ in self.exceptions:
            new_type = self.exceptions[exc_type.__name__]
            reraise(new_type, new_type(*exc_value.args), traceback)


class Database(object):
    commit_select = False
    compiler_class = QueryCompiler
    field_overrides = {}
    foreign_keys = True
    for_update = False
    interpolation = '?'
    limit_max = None
    op_overrides = {}
    quote_char = '"'
    reserved_tables = []
    savepoints = True
    sequences = False
    subquery_delete_same_table = True

    exceptions = {
        'DatabaseError': DatabaseError,
        'DataError': DataError,
        'IntegrityError': IntegrityError,
        'InterfaceError': InterfaceError,
        'InternalError': InternalError,
        'NotSupportedError': NotSupportedError,
        'OperationalError': OperationalError,
        'ProgrammingError': ProgrammingError}

    def __init__(self, database, threadlocals=False, autocommit=True,
                 fields=None, ops=None, autorollback=False, **connect_kwargs):
        self.init(database, **connect_kwargs)

        if threadlocals:
            self.__local = threading.local()
        else:
            self.__local = type('DummyLocal', (object,), {})

        self._conn_lock = threading.Lock()
        self.autocommit = autocommit
        self.autorollback = autorollback

        self.field_overrides = merge_dict(self.field_overrides, fields or {})
        self.op_overrides = merge_dict(self.op_overrides, ops or {})

    def init(self, database, **connect_kwargs):
        self.deferred = database is None
        self.database = database
        self.connect_kwargs = connect_kwargs

    def exception_wrapper(self):
        return ExceptionWrapper(self.exceptions)

    def connect(self):
        with self._conn_lock:
            if self.deferred:
                raise Exception('Error, database not properly initialized '
                                'before opening connection')
            with self.exception_wrapper():
                self.__local.conn = self._connect(
                    self.database,
                    **self.connect_kwargs)
                self.__local.closed = False

    def close(self):
        with self._conn_lock:
            if self.deferred:
                raise Exception('Error, database not properly initialized '
                                'before closing connection')
            with self.exception_wrapper():
                self._close(self.__local.conn)
                self.__local.closed = True

    def get_conn(self):
        if not hasattr(self.__local, 'closed') or self.__local.closed:
            self.connect()
        return self.__local.conn

    def is_closed(self):
        return getattr(self.__local, 'closed', True)

    def get_cursor(self):
        return self.get_conn().cursor()

    def _close(self, conn):
        conn.close()

    def _connect(self, database, **kwargs):
        raise NotImplementedError

    @classmethod
    def register_fields(cls, fields):
        cls.field_overrides = merge_dict(cls.field_overrides, fields)

    @classmethod
    def register_ops(cls, ops):
        cls.op_overrides = merge_dict(cls.op_overrides, ops)

    def last_insert_id(self, cursor, model):
        if model._meta.auto_increment:
            return cursor.lastrowid

    def rows_affected(self, cursor):
        return cursor.rowcount

    def sql_error_handler(self, exception, sql, params, require_commit):
        return True

    def compiler(self):
        return self.compiler_class(
            self.quote_char, self.interpolation, self.field_overrides,
            self.op_overrides)

    def execute_sql(self, sql, params=None, require_commit=True):
        logger.debug((sql, params))
        with self.exception_wrapper():
            cursor = self.get_cursor()
            try:
                res = cursor.execute(sql, params or ())
            except Exception as exc:
                logger.exception('%s %s', sql, params)
                if self.get_autocommit() and self.autorollback:
                    self.rollback()
                if self.sql_error_handler(exc, sql, params, require_commit):
                    raise
            else:
                if require_commit and self.get_autocommit():
                    self.commit()
        return cursor

    def begin(self):
        pass

    def commit(self):
        self.get_conn().commit()

    def rollback(self):
        self.get_conn().rollback()

    def set_autocommit(self, autocommit):
        self.__local.autocommit = autocommit

    def get_autocommit(self):
        if not hasattr(self.__local, 'autocommit'):
            self.set_autocommit(self.autocommit)
        return self.__local.autocommit

    def push_transaction(self, transaction):
        if not hasattr(self.__local, 'transactions'):
            self.__local.transactions = []
        self.__local.transactions.append(transaction)

    def pop_transaction(self):
        self.__local.transactions.pop()

    def transaction_depth(self):
        return len(getattr(self.__local, 'transactions', ()))

    def transaction(self):
        return transaction(self)

    def commit_on_success(self, func):
        @wraps(func)
        def inner(*args, **kwargs):
            with self.transaction():
                return func(*args, **kwargs)
        return inner

    def savepoint(self, sid=None):
        if not self.savepoints:
            raise NotImplementedError
        return savepoint(self, sid)

    def get_tables(self):
        raise NotImplementedError

    def get_indexes_for_table(self, table):
        raise NotImplementedError

    def sequence_exists(self, seq):
        raise NotImplementedError

    def create_table(self, model_class, safe=False):
        qc = self.compiler()
        return self.execute_sql(*qc.create_table(model_class, safe))

    def create_index(self, model_class, fields, unique=False):
        qc = self.compiler()
        if not isinstance(fields, (list, tuple)):
            raise ValueError('Fields passed to "create_index" must be a list '
                             'or tuple: "%s"' % fields)
        fobjs = [
            model_class._meta.fields[f] if isinstance(f, basestring) else f
            for f in fields]
        return self.execute_sql(*qc.create_index(model_class, fobjs, unique))

    def create_foreign_key(self, model_class, field, constraint=None):
        constraint = constraint or 'fk_%s_%s_refs_%s' % (
            model_class._meta.db_table,
            field.db_column,
            field.rel_model._meta.db_table)
        framing = ('ALTER TABLE %s ADD CONSTRAINT %s FOREIGN KEY '
                   '(%s) REFERENCES %s (%s)')
        qc = self.compiler()
        params = map(qc.quote, [
            model_class._meta.db_table,
            constraint,
            field.db_column,
            field.rel_model._meta.db_table,
            field.rel_model._meta.primary_key.db_column])

        foreign_key = [framing % tuple(params)]
        if field.cascade:
            foreign_key.append(field.attributes['cascade'])
        if field.extra:
            foreign_key.append(field.attributes['extra'])

        return self.execute_sql(' '.join(foreign_key))

    def create_sequence(self, seq):
        if self.sequences:
            qc = self.compiler()
            return self.execute_sql(*qc.create_sequence(seq))

    def drop_table(self, model_class, fail_silently=False):
        qc = self.compiler()
        return self.execute_sql(*qc.drop_table(model_class, fail_silently))

    def drop_sequence(self, seq):
        if self.sequences:
            qc = self.compiler()
            return self.execute_sql(*qc.drop_sequence(seq))

    def extract_date(self, date_part, date_field):
        return fn.EXTRACT(Clause(date_part, R('FROM'), date_field))

class SqliteDatabase(Database):
    foreign_keys = False
    limit_max = -1
    op_overrides = {
        OP_LIKE: 'GLOB',
        OP_ILIKE: 'LIKE',
    }

    def _connect(self, database, **kwargs):
        if not sqlite3:
            raise ImproperlyConfigured('sqlite3 must be installed on the system')
        conn = sqlite3.connect(database, **kwargs)
        conn.create_function('date_part', 2, _sqlite_date_part)
        return conn

    def get_indexes_for_table(self, table):
        res = self.execute_sql('PRAGMA index_list(%s);' % self.quote(table))
        rows = sorted([(r[1], r[2] == 1) for r in res.fetchall()])
        return rows

    def get_tables(self):
        res = self.execute_sql('select name from sqlite_master where '
                               'type="table" order by name;')
        return [r[0] for r in res.fetchall()]

    def savepoint(self, sid=None):
        return savepoint_sqlite(self, sid)

    def extract_date(self, date_part, date_field):
        return fn.date_part(date_part, date_field)

class PostgresqlDatabase(Database):
    commit_select = True
    field_overrides = {
        'blob': 'BYTEA',
        'bool': 'BOOLEAN',
        'datetime': 'TIMESTAMP',
        'decimal': 'NUMERIC',
        'double': 'DOUBLE PRECISION',
        'primary_key': 'SERIAL',
    }
    for_update = True
    interpolation = '%s'
    reserved_tables = ['user']
    sequences = True

    register_unicode = True

    def _connect(self, database, **kwargs):
        if not psycopg2:
            raise ImproperlyConfigured('psycopg2 must be installed.')
        conn = psycopg2.connect(database=database, **kwargs)
        if self.register_unicode:
            pg_extensions.register_type(pg_extensions.UNICODE, conn)
            pg_extensions.register_type(pg_extensions.UNICODEARRAY, conn)
        return conn

    def last_insert_id(self, cursor, model):
        seq = model._meta.primary_key.sequence
        if seq:
            cursor.execute("SELECT CURRVAL('\"%s\"')" % (seq))
            return cursor.fetchone()[0]
        elif model._meta.auto_increment:
            cursor.execute("SELECT CURRVAL('\"%s_%s_seq\"')" % (
                model._meta.db_table, model._meta.primary_key.db_column))
            return cursor.fetchone()[0]

    def get_indexes_for_table(self, table):
        res = self.execute_sql("""
            SELECT c2.relname, i.indisprimary, i.indisunique
            FROM
                pg_catalog.pg_class c,
                pg_catalog.pg_class c2,
                pg_catalog.pg_index i
            WHERE
                c.relname = %s AND c.oid = i.indrelid AND i.indexrelid = c2.oid
            ORDER BY i.indisprimary DESC, i.indisunique DESC, c2.relname""",
            (table,))
        return sorted([(r[0], r[1]) for r in res.fetchall()])

    def get_tables(self):
        res = self.execute_sql("""
            SELECT c.relname
            FROM pg_catalog.pg_class c
            LEFT JOIN pg_catalog.pg_namespace n ON n.oid = c.relnamespace
            WHERE c.relkind IN ('r', 'v', '')
                AND n.nspname NOT IN ('pg_catalog', 'pg_toast')
                AND pg_catalog.pg_table_is_visible(c.oid)
            ORDER BY c.relname""")
        return [row[0] for row in res.fetchall()]

    def sequence_exists(self, sequence):
        res = self.execute_sql("""
            SELECT COUNT(*)
            FROM pg_class, pg_namespace
            WHERE relkind='S'
                AND pg_class.relnamespace = pg_namespace.oid
                AND relname=%s""", (sequence,))
        return bool(res.fetchone()[0])

    def set_search_path(self, *search_path):
        path_params = ','.join(['%s'] * len(search_path))
        self.execute_sql('SET search_path TO %s' % path_params, search_path)

class MySQLDatabase(Database):
    commit_select = True
    field_overrides = {
        'bool': 'BOOL',
        'decimal': 'NUMERIC',
        'double': 'DOUBLE PRECISION',
        'float': 'FLOAT',
        'primary_key': 'INTEGER AUTO_INCREMENT',
        'text': 'LONGTEXT',
    }
    for_update = True
    interpolation = '%s'
    limit_max = 2 ** 64 - 1  # MySQL quirk
    op_overrides = {
        OP_LIKE: 'LIKE BINARY',
        OP_ILIKE: 'LIKE',
        OP_XOR: 'XOR',
    }
    quote_char = '`'
    subquery_delete_same_table = False

    def _connect(self, database, **kwargs):
        if not mysql:
            raise ImproperlyConfigured('MySQLdb must be installed.')
        conn_kwargs = {
            'charset': 'utf8',
            'use_unicode': True,
        }
        conn_kwargs.update(kwargs)
        return mysql.connect(db=database, **conn_kwargs)

    def get_indexes_for_table(self, table):
        res = self.execute_sql('SHOW INDEXES IN `%s`;' % table)
        rows = sorted([(r[2], r[1] == 0) for r in res.fetchall()])
        return rows

    def get_tables(self):
        res = self.execute_sql('SHOW TABLES;')
        return [r[0] for r in res.fetchall()]

    def extract_date(self, date_part, date_field):
        assert date_part.lower() in DATETIME_LOOKUPS
        return fn.EXTRACT(Clause(R(date_part), R('FROM'), date_field))


class transaction(object):
    def __init__(self, db):
        self.db = db

    def _begin(self):
        self.db.begin()

    def commit(self):
        self.db.commit()

    def rollback(self):
        self.db.rollback()

    def __enter__(self):
        self._orig = self.db.get_autocommit()
        self.db.set_autocommit(False)
        if self.db.transaction_depth() == 0:
            self._begin()
        self.db.push_transaction(self)
        return self

    def __exit__(self, exc_type, exc_val, exc_tb):
        try:
            if exc_type:
                self.rollback()
            elif self.db.transaction_depth() == 1:
                try:
                    self.commit()
                except:
                    self.rollback()
                    raise
        finally:
            self.db.set_autocommit(self._orig)
            self.db.pop_transaction()


class savepoint(object):
    def __init__(self, db, sid=None):
        self.db = db
        _compiler = db.compiler()
        self.sid = sid or 's' + uuid.uuid4().get_hex()
        self.quoted_sid = _compiler.quote(self.sid)

    def _execute(self, query):
        self.db.execute_sql(query, require_commit=False)

    def commit(self):
        self._execute('RELEASE SAVEPOINT %s;' % self.quoted_sid)

    def rollback(self):
        self._execute('ROLLBACK TO SAVEPOINT %s;' % self.quoted_sid)

    def __enter__(self):
        self._orig_autocommit = self.db.get_autocommit()
        self.db.set_autocommit(False)
        self._execute('SAVEPOINT %s;' % self.quoted_sid)
        return self

    def __exit__(self, exc_type, exc_val, exc_tb):
        try:
            if exc_type:
                self.rollback()
            else:
                try:
                    self.commit()
                except:
                    self.rollback()
                    raise
        finally:
            self.db.set_autocommit(self._orig_autocommit)

class savepoint_sqlite(savepoint):
    def __enter__(self):
        conn = self.db.get_conn()
        # For sqlite, the connection's isolation_level *must* be set to None.
        # The act of setting it, though, will break any existing savepoints,
        # so only write to it if necessary.
        if conn.isolation_level is not None:
            self._orig_isolation_level = conn.isolation_level
            conn.isolation_level = None
        else:
            self._orig_isolation_level = None
        super(savepoint_sqlite, self).__enter__()

    def __exit__(self, exc_type, exc_val, exc_tb):
        try:
            return super(savepoint_sqlite, self).__exit__(
                exc_type, exc_val, exc_tb)
        finally:
            if self._orig_isolation_level is not None:
                self.db.get_conn().isolation_level = self._orig_isolation_level

class FieldProxy(Field):
    def __init__(self, alias, field_instance):
        self._model_alias = alias
        self.model = self._model_alias.model_class
        self.field_instance = field_instance

    def clone_base(self):
        return FieldProxy(self._model_alias, self.field_instance)

    def __getattr__(self, attr):
        if attr == 'model_class':
            return self._model_alias
        return getattr(self.field_instance, attr)

class ModelAlias(object):
    def __init__(self, model_class):
        self.__dict__['model_class'] = model_class

    def __getattr__(self, attr):
        model_attr = getattr(self.model_class, attr)
        if isinstance(model_attr, Field):
            return FieldProxy(self, model_attr)
        return model_attr

    def __setattr__(self, attr, value):
        raise AttributeError('Cannot set attributes on ModelAlias instances')

    def get_proxy_fields(self):
        return [
            FieldProxy(self, f) for f in self.model_class._meta.get_fields()]

    def select(self, *selection):
        query = SelectQuery(self, *selection)
        if self._meta.order_by:
            query = query.order_by(*self._meta.order_by)
        return query


class DoesNotExist(Exception): pass

default_database = SqliteDatabase('peewee.db')

class ModelOptions(object):
    def __init__(self, cls, database=None, db_table=None, indexes=None,
                 order_by=None, primary_key=None, table_alias=None,
                 constraints=None, **kwargs):
        self.model_class = cls
        self.name = cls.__name__.lower()
        self.fields = {}
        self.columns = {}
        self.defaults = {}

        self.database = database or default_database
        self.db_table = db_table
        self.indexes = list(indexes or [])
        self.order_by = order_by
        self.primary_key = primary_key
        self.table_alias = table_alias
        self.constraints = constraints

        self.auto_increment = None
        self.rel = {}
        self.reverse_rel = {}

        for key, value in kwargs.items():
            setattr(self, key, value)
        self._additional_keys = set(kwargs.keys())

    def prepared(self):
        for field in self.fields.values():
            if field.default is not None:
                self.defaults[field] = field.default

        if self.order_by:
            norm_order_by = []
            for clause in self.order_by:
                field = self.fields[clause.lstrip('-')]
                if clause.startswith('-'):
                    norm_order_by.append(field.desc())
                else:
                    norm_order_by.append(field.asc())
            self.order_by = norm_order_by

    def get_default_dict(self):
        dd = {}
        for field, default in self.defaults.items():
            if callable(default):
                dd[field.name] = default()
            else:
                dd[field.name] = default
        return dd

    def get_sorted_fields(self):
        key = lambda i: (i[1] is self.primary_key and 1 or 2, i[1]._order)
        return sorted(self.fields.items(), key=key)

    def get_field_names(self):
        return [f[0] for f in self.get_sorted_fields()]

    def get_fields(self):
        return [f[1] for f in self.get_sorted_fields()]

    def rel_for_model(self, model, field_obj=None):
        for field in self.get_fields():
            if isinstance(field, ForeignKeyField) and field.rel_model == model:
                if field_obj is None or field_obj.name == field.name:
                    return field

    def reverse_rel_for_model(self, model):
        return model._meta.rel_for_model(self.model_class)

    def rel_exists(self, model):
        return self.rel_for_model(model) or self.reverse_rel_for_model(model)


class BaseModel(type):
    inheritable = set([
        'constraints', 'database', 'indexes', 'order_by', 'primary_key'])

    def __new__(cls, name, bases, attrs):
        if not bases:
            return super(BaseModel, cls).__new__(cls, name, bases, attrs)

        meta_options = {}
        meta = attrs.pop('Meta', None)
        if meta:
            for k, v in meta.__dict__.items():
                if not k.startswith('_'):
                    meta_options[k] = v

        model_pk = getattr(meta, 'primary_key', None)
        parent_pk = None

        # inherit any field descriptors by deep copying the underlying field
        # into the attrs of the new model, additionally see if the bases define
        # inheritable model options and swipe them
        for b in bases:
            if not hasattr(b, '_meta'):
                continue

            base_meta = getattr(b, '_meta')
            if parent_pk is None:
                parent_pk = deepcopy(base_meta.primary_key)
            all_inheritable = cls.inheritable | base_meta._additional_keys
            for (k, v) in base_meta.__dict__.items():
                if k in all_inheritable and k not in meta_options:
                    meta_options[k] = v

            for (k, v) in b.__dict__.items():
                if k in attrs:
                    continue
                if isinstance(v, FieldDescriptor):
                    if not v.field.primary_key:
                        attrs[k] = deepcopy(v.field)

        # initialize the new class and set the magic attributes
        cls = super(BaseModel, cls).__new__(cls, name, bases, attrs)
        cls._meta = ModelOptions(cls, **meta_options)
        cls._data = None
        cls._meta.indexes = list(cls._meta.indexes)

        # replace fields with field descriptors, calling the add_to_class hook
        for name, attr in list(cls.__dict__.items()):
            if isinstance(attr, Field):
                attr.add_to_class(cls, name)
                if attr.primary_key and model_pk:
                    raise ValueError('primary key is overdetermined.')
                elif attr.primary_key:
                    model_pk = attr

        if model_pk is None:
            if parent_pk:
                model_pk, name = parent_pk, parent_pk.name
            else:
                model_pk, name = PrimaryKeyField(primary_key=True), 'id'
            model_pk.add_to_class(cls, name)
        elif isinstance(model_pk, CompositeKey):
            model_pk.add_to_class(cls, '_composite_key')

        cls._meta.primary_key = model_pk
        cls._meta.auto_increment = (
            isinstance(model_pk, PrimaryKeyField) or
            bool(model_pk.sequence))
        if not cls._meta.db_table:
            cls._meta.db_table = re.sub('[^\w]+', '_', cls.__name__.lower())

        # create a repr and error class before finalizing
        if hasattr(cls, '__unicode__'):
            setattr(cls, '__repr__', lambda self: '<%s: %r>' % (
                cls.__name__, self.__unicode__()))

        exc_name = '%sDoesNotExist' % cls.__name__
        exception_class = type(exc_name, (DoesNotExist,), {})
        cls.DoesNotExist = exception_class
        cls._meta.prepared()

        return cls

class Model(with_metaclass(BaseModel)):
    def __init__(self, *args, **kwargs):
        self._data = self._meta.get_default_dict()
        self._dirty = set()
        self._obj_cache = {} # cache of related objects

        for k, v in kwargs.items():
            setattr(self, k, v)

    @classmethod
    def alias(cls):
        return ModelAlias(cls)

    @classmethod
    def select(cls, *selection):
        query = SelectQuery(cls, *selection)
        if cls._meta.order_by:
            query = query.order_by(*cls._meta.order_by)
        return query

    @classmethod
    def update(cls, **update):
        fdict = dict((cls._meta.fields[f], v) for f, v in update.items())
        return UpdateQuery(cls, fdict)

    @classmethod
    def insert(cls, **insert):
        fdict = dict((cls._meta.fields[f], v) for f, v in insert.items())
        return InsertQuery(cls, fdict)

    @classmethod
    def delete(cls):
        return DeleteQuery(cls)

    @classmethod
    def raw(cls, sql, *params):
        return RawQuery(cls, sql, *params)

    @classmethod
    def create(cls, **query):
        inst = cls(**query)
        inst.save(force_insert=True)
        inst.prepared()
        return inst

    @classmethod
    def get(cls, *query, **kwargs):
        sq = cls.select().naive()
        if query:
            sq = sq.where(*query)
        if kwargs:
            sq = sq.filter(**kwargs)
        return sq.get()

    @classmethod
    def get_or_create(cls, **kwargs):
        sq = cls.select().filter(**kwargs)
        try:
            return sq.get()
        except cls.DoesNotExist:
            return cls.create(**kwargs)

    @classmethod
    def filter(cls, *dq, **query):
        return cls.select().filter(*dq, **query)

    @classmethod
    def table_exists(cls):
        return cls._meta.db_table in cls._meta.database.get_tables()

    @classmethod
    def create_table(cls, fail_silently=False):
        if fail_silently and cls.table_exists():
            return

        db = cls._meta.database
        pk = cls._meta.primary_key
        if db.sequences and pk.sequence:
            if not db.sequence_exists(pk.sequence):
                db.create_sequence(pk.sequence)

        db.create_table(cls)
        cls._create_indexes()

    @classmethod
    def _create_indexes(cls):
        db = cls._meta.database
        for field_obj in cls._meta.fields.values():
            if field_obj.primary_key:
                continue
            requires_index = any((
                field_obj.index,
                field_obj.unique,
                isinstance(field_obj, ForeignKeyField)))
            if requires_index:
                db.create_index(cls, [field_obj], field_obj.unique)

        if cls._meta.indexes:
            for fields, unique in cls._meta.indexes:
                db.create_index(cls, fields, unique)

    @classmethod
    def drop_table(cls, fail_silently=False):
        cls._meta.database.drop_table(cls, fail_silently)

    def get_id(self):
        return getattr(self, self._meta.primary_key.name)

    def set_id(self, id):
        setattr(self, self._meta.primary_key.name, id)

    def pk_expr(self):
        return self._meta.primary_key == self.get_id()

    def prepared(self):
        pass

    def _prune_fields(self, field_dict, only):
        new_data = {}
        for field in only:
            if field.name in field_dict:
                new_data[field.name] = field_dict[field.name]
        return new_data

    def save(self, force_insert=False, only=None):
        field_dict = dict(self._data)
        pk = self._meta.primary_key
        if only:
            field_dict = self._prune_fields(field_dict, only)
        if self.get_id() is not None and not force_insert:
            field_dict.pop(pk.name, None)
            self.update(**field_dict).where(self.pk_expr()).execute()
        else:
            pk = self.get_id()
            ret_pk = self.insert(**field_dict).execute()
            if ret_pk is not None:
                pk = ret_pk
            self.set_id(pk)
        self._dirty.clear()

    def is_dirty(self):
        return bool(self._dirty)

    @property
    def dirty_fields(self):
        return [f for f in self._meta.get_fields() if f.name in self._dirty]

    def dependencies(self, search_nullable=False):
        query = self.select().where(self.pk_expr())
        stack = [(type(self), query)]
        seen = set()

        while stack:
            klass, query = stack.pop()
            if klass in seen:
                continue
            seen.add(klass)
            for rel_name, fk in klass._meta.reverse_rel.items():
                rel_model = fk.model_class
                node = fk << query
                if not fk.null or search_nullable:
                    stack.append((rel_model, rel_model.select().where(node)))
                yield (node, fk)

    def delete_instance(self, recursive=False, delete_nullable=False):
        if recursive:
            dependencies = self.dependencies(delete_nullable)
            for query, fk in reversed(list(dependencies)):
                model = fk.model_class
                if fk.null and not delete_nullable:
                    model.update(**{fk.name: None}).where(query).execute()
                else:
                    model.delete().where(query).execute()
        return self.delete().where(self.pk_expr()).execute()

    def __eq__(self, other):
        return (
            other.__class__ == self.__class__ and
            self.get_id() is not None and
            other.get_id() == self.get_id())

    def __ne__(self, other):
        return not self == other


def prefetch_add_subquery(sq, subqueries):
    fixed_queries = [(sq, None)]
    for i, subquery in enumerate(subqueries):
        if not isinstance(subquery, Query) and issubclass(subquery, Model):
            subquery = subquery.select()
        subquery_model = subquery.model_class
        fkf = None
        for j in reversed(range(i + 1)):
            last_query = fixed_queries[j][0]
            fkf = subquery_model._meta.rel_for_model(last_query.model_class)
            if fkf:
                break
        if not fkf:
            raise AttributeError('Error: unable to find foreign key for '
                                 'query: %s' % subquery)
        fixed_queries.append((subquery.where(fkf << last_query), fkf))

    return fixed_queries

def prefetch(sq, *subqueries):
    if not subqueries:
        return sq
    fixed_queries = prefetch_add_subquery(sq, subqueries)

    deps = {}
    rel_map = {}
    for query, foreign_key_field in reversed(fixed_queries):
        query_model = query.model_class
        deps[query_model] = {}
        id_map = deps[query_model]
        has_relations = bool(rel_map.get(query_model))

        for result in query:
            if foreign_key_field:
                fk_val = result._data[foreign_key_field.name]
                id_map.setdefault(fk_val, [])
                id_map[fk_val].append(result)
            if has_relations:
                for rel_model, rel_fk in rel_map[query_model]:
                    rel_name = '%s_prefetch' % rel_fk.related_name
                    rel_instances = deps[rel_model].get(result.get_id(), [])
                    for inst in rel_instances:
                        setattr(inst, rel_fk.name, result)
                    setattr(result, rel_name, rel_instances)
        if foreign_key_field:
            rel_model = foreign_key_field.rel_model
            rel_map.setdefault(rel_model, [])
            rel_map[rel_model].append((query_model, foreign_key_field))

    return query

def create_model_tables(models, **create_table_kwargs):
    """Create tables for all given models (in the right order)."""
    for m in sort_models_topologically(models):
        m.create_table(**create_table_kwargs)

def drop_model_tables(models, **drop_table_kwargs):
    """Drop tables for all given models (in the right order)."""
    for m in reversed(sort_models_topologically(models)):
        m.drop_table(**drop_table_kwargs)

def sort_models_topologically(models):
    """Sort models topologically so that parents will precede children."""
    models = set(models)
    seen = set()
    ordering = []
    def dfs(model):
        if model in models and model not in seen:
            seen.add(model)
            for foreign_key in model._meta.reverse_rel.values():
                dfs(foreign_key.model_class)
            ordering.append(model)  # parent will follow descendants
    # order models by name and table initially to guarantee a total ordering
    names = lambda m: (m._meta.name, m._meta.db_table)
    for m in sorted(models, key=names, reverse=True):
        dfs(m)
    return list(reversed(ordering))  # want parents first in output ordering<|MERGE_RESOLUTION|>--- conflicted
+++ resolved
@@ -501,8 +501,6 @@
     def get_database(self):
         return self.model_class._meta.database
 
-<<<<<<< HEAD
-=======
     def get_column_type(self):
         field_type = self.get_db_field()
         return self.get_database().compiler().get_column_type(field_type)
@@ -511,7 +509,6 @@
         """Arbitrary default attributes, e.g. "max_length" or "precision"."""
         return {}
 
->>>>>>> 4efa5529
     def get_db_field(self):
         return self.db_field
 
